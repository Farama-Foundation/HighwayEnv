--- conflicted
+++ resolved
@@ -246,24 +246,13 @@
         )
         if close_vehicles:
             origin = self.observer_vehicle if not self.absolute else None
-<<<<<<< HEAD
+
             df = df.append(pd.DataFrame.from_records(
                 [v.to_dict(origin, observe_intentions=self.observe_intentions)
                  for v in close_vehicles[-self.vehicles_count + 1:]])[self.features],
                            ignore_index=True)
         print("Before normalization : " , df)
-=======
-            vehicles_df = pd.DataFrame.from_records(
-                [
-                    v.to_dict(origin, observe_intentions=self.observe_intentions)
-                    for v in close_vehicles[-self.vehicles_count + 1 :]
-                ]
-            )
-            df = pd.concat([df, vehicles_df], ignore_index=True)
-
-        df = df[self.features]
-
->>>>>>> 81c11d6f
+
         # Normalize and clip
         if self.normalize:
             df = self.normalize_obs(df)
